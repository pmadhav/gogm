package gogm

import (
	dsl "github.com/mindstand/go-cypherdsl"
	"github.com/stretchr/testify/require"
	"reflect"
	"testing"
)

func TestDecoratorConfig_Validate(t *testing.T) {
	req := require.New(t)

	validProps := decoratorConfig{
		Properties: true,
		Type:       reflect.TypeOf(map[string]interface{}{}),
		Name:       "test",
	}

	req.Nil(validProps.Validate())

	validRelationship := decoratorConfig{
		FieldName:    "test_rel",
		Name:         "test_rel",
		Relationship: "rel",
		Type:         reflect.TypeOf([]interface{}{}),
	}

	req.Nil(validRelationship.Validate())

	validRelationshipWithDirection := decoratorConfig{
		FieldName:    "test_rel",
		Name:         "test_rel",
		Relationship: "rel",
		Direction:    dsl.Incoming,
		Type:         reflect.TypeOf([]interface{}{}),
	}

	req.Nil(validRelationshipWithDirection.Validate())

	validStringPk := decoratorConfig{
		Name:       "uuid",
		Type:       reflect.TypeOf(""),
		PrimaryKey: true,
	}

	req.Nil(validStringPk.Validate())

	validInt64Pk := decoratorConfig{
		PrimaryKey: true,
		Type:       reflect.TypeOf(int64(1)),
		Name:       "id",
	}

	req.Nil(validInt64Pk.Validate())

	validFieldIndex := decoratorConfig{
		Name:  "test_index",
		Type:  reflect.TypeOf(""),
		Index: true,
	}

	req.Nil(validFieldIndex.Validate())

	validFieldUnique := decoratorConfig{
		Name:   "test_unique",
		Type:   reflect.TypeOf(""),
		Unique: true,
	}

	req.Nil(validFieldUnique.Validate())

	validPlainField := decoratorConfig{
		Name: "test",
		Type: reflect.TypeOf(""),
	}

	req.Nil(validPlainField.Validate())

	validFieldPtr := decoratorConfig{
		Name: "test",
		Type: reflect.PtrTo(reflect.TypeOf("")),
	}

	req.Nil(validFieldPtr.Validate())

	strType := reflect.TypeOf("")

	invalidPropsWrongSig := decoratorConfig{
		Properties: true,
		Type:       reflect.MapOf(strType, strType),
		Name:       "test",
	}

	req.NotNil(invalidPropsWrongSig)

	invalidPropsExtraDecorators := decoratorConfig{
		Properties: true,
		Type:       reflect.TypeOf(map[string]interface{}{}),
		Name:       "test",
		Unique:     true,
	}

	req.NotNil(invalidPropsExtraDecorators.Validate())

	invalidPropsDecoratorNotSpecified := decoratorConfig{
		Type: reflect.MapOf(reflect.TypeOf(""), reflect.TypeOf(map[string]interface{}{})),
		Name: "test",
	}

	req.NotNil(invalidPropsDecoratorNotSpecified.Validate())

	invalidRelationshipType := decoratorConfig{
		Relationship: "test",
		Name:         "test",
		Type:         strType,
	}

	req.NotNil(invalidRelationshipType.Validate())

	invalidDirectionDefinedNotRel := decoratorConfig{
		Direction: dsl.Outgoing,
		Name:      "asdfa",
		Type:      reflect.TypeOf([]interface{}{}),
	}

	req.NotNil(invalidDirectionDefinedNotRel.Validate())

	invalidPkPtrStr := decoratorConfig{
		Name:       "uuid",
		PrimaryKey: true,
		Type:       reflect.PtrTo(strType),
	}

	req.NotNil(invalidPkPtrStr.Validate())

	invalidPkPtrInt := decoratorConfig{
		Name:       "id",
		PrimaryKey: true,
		Type:       reflect.PtrTo(reflect.TypeOf(int64(1))),
	}

	req.NotNil(invalidPkPtrInt.Validate())
}

func TestStructDecoratorConfig_Validate(t *testing.T) {
	req := require.New(t)

	//nil fields
	test := structDecoratorConfig{
		Fields:   nil,
		IsVertex: true,
	}

	req.NotNil(test.Validate())

	//valid pk
	test = structDecoratorConfig{
		Fields: map[string]decoratorConfig{
			"uuid": {
				PrimaryKey: true,
				Name:       "uuid",
				Type:       reflect.TypeOf(""),
			},
		},
		IsVertex: true,
	}

	req.Nil(test.Validate())

	//invalid pk
	test = structDecoratorConfig{
		Fields: map[string]decoratorConfig{
			"uuid": {
				PrimaryKey: true,
				Name:       "uuid",
				Type:       reflect.TypeOf(""),
			},
			"id": {
				PrimaryKey: true,
				Name:       "id",
				Type:       reflect.TypeOf(int64(1)),
			},
		},
		IsVertex: true,
	}

	req.NotNil(test.Validate())

	//invalid rels
	test = structDecoratorConfig{
		Fields: map[string]decoratorConfig{
			"uuid": {
				PrimaryKey: true,
				Name:       "uuid",
				Type:       reflect.TypeOf(""),
			},
			"rel_test": {
				Relationship: "test",
				Name:         "test",
				Type:         reflect.TypeOf([]interface{}{}),
			},
		},
		IsVertex: false,
	}

	req.NotNil(test.Validate())
}

func TestNewDecoratorConfig(t *testing.T) {
	req := require.New(t)
	var err error
	var compare *decoratorConfig

	decName := "name=id"
	decNameStruct := decoratorConfig{
		Name: "id",
		Type: reflect.TypeOf(int64(1)),
	}

	compare, err = newDecoratorConfig(decName, "", reflect.TypeOf(int64(0)))
	req.Nil(err)
	req.NotNil(compare)
	req.EqualValues(decNameStruct, *compare)

	decUUID := "pk;name=uuid"
	decUUIDStruct := decoratorConfig{
		Name:       "uuid",
		PrimaryKey: true,
		Type:       reflect.TypeOf(""),
	}

	compare, err = newDecoratorConfig(decUUID, "", reflect.TypeOf(""))
	req.Nil(err)
	req.NotNil(compare)
	req.EqualValues(decUUIDStruct, *compare)

	decIndexField := "index;name=index_field"
	decIndexFieldStruct := decoratorConfig{
		Index: true,
		Name:  "index_field",
		Type:  reflect.TypeOf(""),
	}

	compare, err = newDecoratorConfig(decIndexField, "", reflect.TypeOf(""))
	req.Nil(err)
	req.NotNil(compare)
	req.EqualValues(decIndexFieldStruct, *compare)

	decUniqueField := "unique;name=unique_name"
	decUniqueFieldStruct := decoratorConfig{
		Unique: true,
		Name:   "unique_name",
		Type:   reflect.TypeOf(""),
	}

	compare, err = newDecoratorConfig(decUniqueField, "", reflect.TypeOf(""))
	req.Nil(err)
	req.NotNil(compare)
	req.EqualValues(decUniqueFieldStruct, *compare)

	decOne2One := "relationship=one2one;direction=incoming"
	decOne2OneStruct := decoratorConfig{
		FieldName:    "test_name",
		Name:         "test_name",
		Relationship: "one2one",
		Direction:    dsl.Incoming,
		Type:         reflect.TypeOf(a{}),
	}

	compare, err = newDecoratorConfig(decOne2One, "test_name", reflect.TypeOf(a{}))
	req.Nil(err)
	req.NotNil(compare)
	req.EqualValues(decOne2OneStruct, *compare)

	decProps := "properties;name=test"
	decPropsStruct := decoratorConfig{
		Properties: true,
		Name:       "test",
		Type:       reflect.TypeOf(map[string]interface{}{}),
	}

	compare, err = newDecoratorConfig(decProps, "", reflect.TypeOf(map[string]interface{}{}))
	req.Nil(err)
	req.NotNil(compare)
	req.EqualValues(decPropsStruct, *compare)

	decIgnore := "-"

	compare, err = newDecoratorConfig(decIgnore, "", reflect.TypeOf(int64(0)))
	req.Nil(err)
	req.NotNil(compare)
	req.True(compare.Ignore)

	decInvalidRelName := "relationship=A_REL;direction=incoming;name=ISHOULDNTBEHERE"

	compare, err = newDecoratorConfig(decInvalidRelName, "TestFieldName", reflect.TypeOf(a{}))
	req.NotNil(err)
	req.Nil(compare)

	decInvalidIgnore := "-;index"

	compare, err = newDecoratorConfig(decInvalidIgnore, "", reflect.TypeOf(int64(0)))
	req.NotNil(err)
	req.Nil(compare)
}

//structs with decorators for testing

type validStruct struct {
	Id          int64                  `gogm:"name=id"`
	UUID        string                 `gogm:"pk;name=uuid"`
	IndexField  string                 `gogm:"index;name=index_field"`
	UniqueField int                    `gogm:"unique;name=unique_field"`
	OneToOne    *validStruct           `gogm:"relationship=one2one;direction=incoming"`
	ManyToOne   []interface{}          `gogm:"relationship=many2one;direction=outgoing"`
	Props       map[string]interface{} `gogm:"properties;name=props"`
	IgnoreMe    int                    `gogm:"-"`
}

func (v *validStruct) GetId() int64 {
	panic("implement me")
}

func (v *validStruct) SetId(i int64) {
	panic("implement me")
}

func (v *validStruct) GetUUID() string {
	panic("implement me")
}

func (v *validStruct) SetUUID(u string) {
	panic("implement me")
}

func (v *validStruct) GetLabels() []string {
	return []string{"validStruct"}
}

//issue is that it has no id defined
type mostlyValidStruct struct {
	IndexField  string `gogm:"index;name=index_field"`
	UniqueField int    `gogm:"unique;name=unique_field"`
}

func (m *mostlyValidStruct) GetLabels() []string {
	return []string{"mostlyValidStruct"}
}

//nothing defined
type emptyStruct struct{}

func (e *emptyStruct) GetLabels() []string {
	return []string{"emptyStruct"}
}

//has a valid field but also has a messed up one
type invalidStructDecorator struct {
	Id   int64  `gogm:"name=id"`
	UUID string `gogm:"pk;name=uuid"`

	MessedUp int `gogm:"sdfasdfasdfa"`
}

func (i *invalidStructDecorator) GetLabels() []string {
	return []string{"invalidStructDecorator"}
}

type invalidStructProperties struct {
	Id   int64  `gogm:"name=id"`
	UUID string `gogm:"pk;name=uuid"`

	Props map[string]string `gogm:"name=props"` //should have properties decorator
}

func (i *invalidStructProperties) GetLabels() []string {
	return []string{"invalidStructProperties"}
}

type invalidEdge struct {
	UUID string      `gogm:"pk;name=uuid"`
	Rel  interface{} `gogm:"relationship=should_fail"`
}

func (i *invalidEdge) GetLabels() []string {
	return []string{"invalidEdge"}
}

type invalidNameStruct struct {
	Id   int64  `gogm:"name=id"`
	UUID string `gogm:"pk;name=uuid"`
	// relationship cannot be named
	InvalidRel *invalidNameStruct `gogm:"relationship=ONE_TO_ONE;direction=incoming;name=AAAAAA"`
}

func (i *invalidNameStruct) GetLabels() []string {
	return []string{"invalidNameStruct"}
}

type invalidIgnoreStruct struct {
	Id   int64  `gogm:"name=id"`
	UUID string `gogm:"pk;name=uuid"`
	// should fail because ignore struct has additional tags
	IgnoreMe int64 `gogm:"-;unique"`
}

func (i *invalidIgnoreStruct) GetLabels() []string {
	return []string{"invalidIgnoreStruct"}
}

func TestGetStructDecoratorConfig(t *testing.T) {
	req := require.New(t)

	conf, err := getStructDecoratorConfig(&validStruct{}, mappedRelations)
	req.Nil(err)
	req.NotNil(conf)
	checkObj := structDecoratorConfig{
		IsVertex: true,
		Type:     reflect.TypeOf(validStruct{}),
		Label:    "validStruct",
		Fields: map[string]decoratorConfig{
			"Id": {
				Name:      "id",
				FieldName: "Id",
				Type:      reflect.TypeOf(int64(0)),
			},
			"UUID": {
				Name:       "uuid",
				FieldName:  "UUID",
				PrimaryKey: true,
				Type:       reflect.TypeOf(""),
			},
			"IndexField": {
				FieldName: "IndexField",
				Name:      "index_field",
				Index:     true,
				Type:      reflect.TypeOf(""),
			},
			"UniqueField": {
				FieldName: "UniqueField",
				Unique:    true,
				Name:      "unique_field",
				Type:      reflect.TypeOf(int(1)),
			},
			"OneToOne": {
				FieldName:    "OneToOne",
				Name:         "OneToOne",
				Relationship: "one2one",
<<<<<<< HEAD
				Direction: dsl.Incoming,
				Type: reflect.TypeOf(&validStruct{}),
=======
				Direction:    dsl.Incoming,
				Type:         reflect.TypeOf(&validStruct{}),
>>>>>>> 108f69b2
			},
			"ManyToOne": {
				FieldName:        "ManyToOne",
				Name:             "ManyToOne",
				Relationship:     "many2one",
				Direction:        dsl.Outgoing,
				ManyRelationship: true,
<<<<<<< HEAD
				Type: reflect.TypeOf([]interface{}{}),
=======
				Type:             reflect.TypeOf([]interface{}{}),
>>>>>>> 108f69b2
			},
			"Props": {
				FieldName:  "Props",
				Properties: true,
				Name:       "props",
				Type:       reflect.TypeOf(map[string]interface{}{}),
			},
			"IgnoreMe": {
				FieldName: "IgnoreMe",
				Name:      "IgnoreMe",
				Ignore:    true,
				Type:      reflect.TypeOf(int(1)),
			},
		},
	}
	req.EqualValues(checkObj, *conf)

	conf, err = getStructDecoratorConfig(&mostlyValidStruct{}, mappedRelations)
	req.NotNil(err)
	req.Nil(conf)

	conf, err = getStructDecoratorConfig(&emptyStruct{}, mappedRelations)
	req.NotNil(err)
	req.Nil(conf)

	conf, err = getStructDecoratorConfig(&invalidStructDecorator{}, mappedRelations)
	req.NotNil(err)
	req.Nil(conf)

	conf, err = getStructDecoratorConfig(&invalidStructProperties{}, mappedRelations)
	req.NotNil(err)
	req.Nil(conf)

	conf, err = getStructDecoratorConfig(&invalidEdge{}, mappedRelations)
	req.NotNil(err)
	req.Nil(conf)

	conf, _, err = getStructDecoratorConfig(&invalidNameStruct{})
	req.NotNil(err)
	req.Nil(conf)

	conf, _, err = getStructDecoratorConfig(&invalidIgnoreStruct{})
	req.NotNil(err)
	req.Nil(conf)
}<|MERGE_RESOLUTION|>--- conflicted
+++ resolved
@@ -446,13 +446,9 @@
 				FieldName:    "OneToOne",
 				Name:         "OneToOne",
 				Relationship: "one2one",
-<<<<<<< HEAD
 				Direction: dsl.Incoming,
 				Type: reflect.TypeOf(&validStruct{}),
-=======
-				Direction:    dsl.Incoming,
-				Type:         reflect.TypeOf(&validStruct{}),
->>>>>>> 108f69b2
+
 			},
 			"ManyToOne": {
 				FieldName:        "ManyToOne",
@@ -460,11 +456,7 @@
 				Relationship:     "many2one",
 				Direction:        dsl.Outgoing,
 				ManyRelationship: true,
-<<<<<<< HEAD
 				Type: reflect.TypeOf([]interface{}{}),
-=======
-				Type:             reflect.TypeOf([]interface{}{}),
->>>>>>> 108f69b2
 			},
 			"Props": {
 				FieldName:  "Props",
@@ -502,11 +494,11 @@
 	req.NotNil(err)
 	req.Nil(conf)
 
-	conf, _, err = getStructDecoratorConfig(&invalidNameStruct{})
-	req.NotNil(err)
-	req.Nil(conf)
-
-	conf, _, err = getStructDecoratorConfig(&invalidIgnoreStruct{})
+	conf, err = getStructDecoratorConfig(&invalidNameStruct{}, mappedRelations)
+	req.NotNil(err)
+	req.Nil(conf)
+
+	conf, err = getStructDecoratorConfig(&invalidIgnoreStruct{}, mappedRelations)
 	req.NotNil(err)
 	req.Nil(conf)
 }